--- conflicted
+++ resolved
@@ -40,15 +40,10 @@
     "prettier": "prettier --check '{src,test}/**/*.{js,ts,jsx,tsx}'"
   },
   "dependencies": {
-<<<<<<< HEAD
     "@walletconnect/jsonrpc-http-connection": "^1.0.7",
-    "@walletconnect/jsonrpc-provider": "^1.0.11",
+    "@walletconnect/jsonrpc-provider": "1.0.13",
     "@walletconnect/jsonrpc-types": "^1.0.2",
     "@walletconnect/jsonrpc-utils": "^1.0.7",
-=======
-    "@walletconnect/jsonrpc-http-connection": "^1.0.4",
-    "@walletconnect/jsonrpc-provider": "1.0.13",
->>>>>>> 4c774e1e
     "@walletconnect/logger": "^2.0.1",
     "@walletconnect/sign-client": "2.7.5",
     "@walletconnect/types": "2.7.5",
