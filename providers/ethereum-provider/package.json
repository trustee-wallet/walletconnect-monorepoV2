{
  "name": "@walletconnect/ethereum-provider",
  "description": "Ethereum Provider for WalletConnect Protocol",
  "version": "2.3.0",
  "author": "WalletConnect, Inc. <walletconnect.com>",
  "homepage": "https://github.com/walletconnect/walletconnect-monorepo/",
  "repository": {
    "type": "git",
    "url": "https://github.com/walletconnect/walletconnect-monorepo",
    "directory": "packages/ethereum-provider"
  },
  "license": "Apache-2.0",
  "main": "dist/index.cjs.js",
  "module": "dist/index.es.js",
  "unpkg": "dist/index.umd.js",
  "types": "dist/types/index.d.ts",
  "files": [
    "dist"
  ],
  "keywords": [
    "wallet",
    "walletconnect"
  ],
  "scripts": {
    "clean": "rm -rf dist",
    "build:pre": "npm run clean",
    "build:types": "tsc",
    "build:source": "rollup --config rollup.config.js",
    "build": "npm run build:pre; npm run build:source; npm run build:types",
    "test:pre": "rm -rf ./test/test.db",
    "test:run": "vitest run --dir test",
    "test": "npm run test:pre; npm run test:run",
    "test:ignoreUnhandled": "npm run test:pre; npm run test:run -- --dangerouslyIgnoreUnhandledErrors",
    "lint": "eslint -c '../../.eslintrc' --fix './src/**/*.ts'",
    "prettier": "prettier --check '{src,test}/**/*.{js,ts,jsx,tsx}'"
  },
  "dependencies": {
    "@walletconnect/jsonrpc-http-connection": "^1.0.4",
    "@walletconnect/jsonrpc-provider": "^1.0.6",
    "@walletconnect/jsonrpc-types": "^1.0.2",
    "@walletconnect/jsonrpc-utils": "^1.0.4",
<<<<<<< HEAD
    "@walletconnect/sign-client": "^2.2.1",
    "@walletconnect/types": "^2.2.1",
    "@walletconnect/universal-provider": "^2.2.1",
    "@walletconnect/utils": "^2.2.1",
    "@web3modal/standalone": "^2.0.0-rc.3",
=======
    "@walletconnect/sign-client": "2.3.0",
    "@walletconnect/signer-connection": "2.3.0",
    "@walletconnect/types": "2.3.0",
    "@walletconnect/utils": "2.3.0",
>>>>>>> f0b0011f
    "eip1193-provider": "1.0.1",
    "events": "^3.3.0"
  },
  "devDependencies": {
    "uint8arrays": "3.1.0",
    "ethereum-test-network": "0.1.6",
    "ethers": "5.6.9",
    "web3": "1.7.5"
  }
}<|MERGE_RESOLUTION|>--- conflicted
+++ resolved
@@ -39,18 +39,11 @@
     "@walletconnect/jsonrpc-provider": "^1.0.6",
     "@walletconnect/jsonrpc-types": "^1.0.2",
     "@walletconnect/jsonrpc-utils": "^1.0.4",
-<<<<<<< HEAD
-    "@walletconnect/sign-client": "^2.2.1",
-    "@walletconnect/types": "^2.2.1",
-    "@walletconnect/universal-provider": "^2.2.1",
-    "@walletconnect/utils": "^2.2.1",
     "@web3modal/standalone": "^2.0.0-rc.3",
-=======
+    "@walletconnect/universal-provider": "2.3.0",
     "@walletconnect/sign-client": "2.3.0",
-    "@walletconnect/signer-connection": "2.3.0",
     "@walletconnect/types": "2.3.0",
     "@walletconnect/utils": "2.3.0",
->>>>>>> f0b0011f
     "eip1193-provider": "1.0.1",
     "events": "^3.3.0"
   },
