--- conflicted
+++ resolved
@@ -25,19 +25,13 @@
     "color": "rgb(255, 135, 91)",
     "logo": "https://raw.githubusercontent.com/WalletConnect/walletconnect-monorepo/next/packages/helpers/mobile-registry/logos/wallet-argent.png",
     "universalLink": "https://argent.link/app",
-<<<<<<< HEAD
-    "deepLink": "argent://app",
-    "chromeIntent": ""
+    "deepLink": "argent://app"
   },
   {
     "name": "Trust Wallet",
     "color": "rgb(51, 117, 187)",
     "logo": "https://raw.githubusercontent.com/WalletConnect/walletconnect-monorepo/next/packages/helpers/mobile-registry/logos/wallet-trust.png",
     "universalLink": "https://link.trustwallet.com",
-    "deepLink": "trust:",
-    "chromeIntent": ""
-=======
-    "deepLink": "argent://app"
->>>>>>> f9615374
+    "deepLink": "trust:"
   }
 ]