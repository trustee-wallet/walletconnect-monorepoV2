--- conflicted
+++ resolved
@@ -61,13 +61,9 @@
     "webpack-cli": "3.3.10"
   },
   "dependencies": {
-<<<<<<< HEAD
-    "@walletconnect/mobile-registry": "^1.0.0-beta.60",
-    "@walletconnect/types": "^1.0.0-beta.60",
-    "@walletconnect/utils": "^1.0.0-beta.60",
-=======
+    "@walletconnect/mobile-registry": "^1.0.0-beta.61",
+    "@walletconnect/types": "^1.0.0-beta.61",
     "@walletconnect/utils": "^1.0.0-beta.61",
->>>>>>> c9fe3109
     "qr-image": "3.2.0",
     "qrcode-terminal": "0.12.0"
   },
