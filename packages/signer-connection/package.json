--- conflicted
+++ resolved
@@ -29,15 +29,9 @@
   "dependencies": {
     "@json-rpc-tools/types": "^1.7.6",
     "@json-rpc-tools/utils": "^1.7.6",
-<<<<<<< HEAD
-    "@walletconnect/client": "^2.0.0-beta.1",
-    "@walletconnect/types": "^2.0.0-beta.1",
-    "@walletconnect/utils": "^2.0.0-beta.1"
-=======
     "@walletconnect/client": "^2.0.0-beta.2",
     "@walletconnect/types": "^2.0.0-beta.2",
     "@walletconnect/utils": "^2.0.0-beta.2"
->>>>>>> e56d6f4a
   },
   "devDependencies": {
     "@babel/cli": "^7.12.1",
