import { detect } from "detect-browser";
import { FIVE_MINUTES, fromMiliseconds, toMiliseconds } from "@walletconnect/time";
import {
  SignClientTypes,
  RelayerClientMetadata,
  EngineTypes,
  RelayerTypes,
} from "@walletconnect/types";
import { getDocument, getLocation, getNavigator } from "@walletconnect/window-getters";
import { getWindowMetadata } from "@walletconnect/window-metadata";
import { ErrorResponse } from "@walletconnect/jsonrpc-utils";
import * as qs from "query-string";

// -- constants -----------------------------------------//

export const REACT_NATIVE_PRODUCT = "ReactNative";

export const ENV_MAP = {
  reactNative: "react-native",
  node: "node",
  browser: "browser",
  unknown: "unknown",
};

export const EMPTY_SPACE = " ";

export const COLON = ":";

export const SLASH = "/";

export const DEFAULT_DEPTH = 2;

export const ONE_THOUSAND = 1000;

export const SDK_TYPE = "js";

// -- env -----------------------------------------------//

export function isNode(): boolean {
  return (
    typeof process !== "undefined" &&
    typeof process.versions !== "undefined" &&
    typeof process.versions.node !== "undefined"
  );
}

export function isReactNative(): boolean {
  return !getDocument() && !!getNavigator() && navigator.product === REACT_NATIVE_PRODUCT;
}

export function isBrowser(): boolean {
  return !isNode() && !!getNavigator();
}

export function getEnvironment(): string {
  if (isReactNative()) return ENV_MAP.reactNative;
  if (isNode()) return ENV_MAP.node;
  if (isBrowser()) return ENV_MAP.browser;
  return ENV_MAP.unknown;
}

// -- query -----------------------------------------------//

export function appendToQueryString(queryString: string, newQueryParams: any): string {
  let queryParams = qs.parse(queryString);

  queryParams = { ...queryParams, ...newQueryParams };

  queryString = qs.stringify(queryParams);

  return queryString;
}

// -- metadata ----------------------------------------------//

export function getAppMetadata(): SignClientTypes.Metadata {
  return (
    getWindowMetadata() || {
      name: "",
      description: "",
      url: "",
      icons: [""],
    }
  );
}

export function getRelayClientMetadata(protocol: string, version: number): RelayerClientMetadata {
  const env = getEnvironment();

  const metadata: RelayerClientMetadata = { protocol, version, env };
  if (env === "browser") {
    metadata.host = getLocation()?.host || "unknown";
  }
  return metadata;
}

// -- rpcUrl ----------------------------------------------//

export function getJavascriptOS() {
  const info = detect();
  if (info === null) return "unknown";
  const os = info.os ? info.os.replace(" ", "").toLowerCase() : "unknown";
  if (info.type === "browser") {
    return [os, info.name, info.version].join("-");
  }
  return [os, info.version].join("-");
}

export function getJavascriptID() {
  const env = getEnvironment();
  return env === ENV_MAP.browser ? [env, getLocation()?.host || "unknown"].join(":") : env;
}

export function formatUA(protocol: string, version: number, sdkVersion: string) {
  const os = getJavascriptOS();
  const id = getJavascriptID();
  return [[protocol, version].join("-"), [SDK_TYPE, sdkVersion].join("-"), os, id].join("/");
}
console;

export function formatRelayRpcUrl({
  protocol,
  version,
  relayUrl,
  sdkVersion,
  auth,
  projectId,
  useOnCloseEvent,
}: RelayerTypes.RpcUrlParams) {
  const splitUrl = relayUrl.split("?");
  const ua = formatUA(protocol, version, sdkVersion);
  const params = { auth, ua, projectId, useOnCloseEvent: useOnCloseEvent || undefined };
  const queryString = appendToQueryString(splitUrl[1] || "", params);
  return splitUrl[0] + "?" + queryString;
}

export function getHttpUrl(url: string) {
  // regex from https://stackoverflow.com/questions/3883871/regexp-to-grab-protocol-from-url
  const matches = url.match(/^[^:]+(?=:\/\/)/gi) || [];
  let protocol = matches[0];
  const domain = typeof protocol !== "undefined" ? url.split("://")[1] : url;
  protocol = protocol === "wss" ? "https" : "http";
  return [protocol, domain].join("://");
}

// -- assert ------------------------------------------------- //

export function assertType(obj: any, key: string, type: string) {
  if (!obj[key] || typeof obj[key] !== type) {
    throw new Error(`Missing or invalid "${key}" param`);
  }
}

// -- context ------------------------------------------------- //

export function parseContextNames(context: string, depth = DEFAULT_DEPTH) {
  return getLastItems(context.split(SLASH), depth);
}

export function formatMessageContext(context: string): string {
  return parseContextNames(context).join(EMPTY_SPACE);
}

// -- array ------------------------------------------------- //

export function hasOverlap(a: any[], b: any[]): boolean {
  const matches = a.filter((x) => b.includes(x));
  return matches.length === a.length;
}

export function getLastItems(arr: any[], depth = DEFAULT_DEPTH): any[] {
  return arr.slice(Math.max(arr.length - depth, 0));
}

// -- map ------------------------------------------------- //

export function mapToObj<T = any>(map: Map<string, T>): Record<string, T> {
  return Object.fromEntries(map.entries());
}

export function objToMap<T = any>(obj: Record<string, T>): Map<string, T> {
  return new Map<string, T>(Object.entries<T>(obj));
}

export function mapEntries<A = any, B = any>(
  obj: Record<string, A>,
  cb: (x: A) => B,
): Record<string, B> {
  const res = {};
  Object.keys(obj).forEach((key) => {
    res[key] = cb(obj[key]);
  });
  return res;
}

// -- enum ------------------------------------------------- //

// source: https://github.com/microsoft/TypeScript/issues/3192#issuecomment-261720275
export const enumify = <T extends { [index: string]: U }, U extends string>(x: T): T => x;

// -- string ------------------------------------------------- //

export function capitalizeWord(word: string) {
  return word.trim().replace(/^\w/, (c) => c.toUpperCase());
}

export function capitalize(str: string) {
  return str
    .split(EMPTY_SPACE)
    .map((w) => capitalizeWord(w))
    .join(EMPTY_SPACE);
}

// -- promises --------------------------------------------- //
export function createDelayedPromise<T>(
  expiry: number = FIVE_MINUTES,
  expireErrorMessage?: string,
) {
  const timeout = toMiliseconds(expiry || FIVE_MINUTES);
  let cacheResolve: undefined | ((value: T | PromiseLike<T>) => void);
  let cacheReject: undefined | ((value?: ErrorResponse) => void);
  let cacheTimeout: undefined | NodeJS.Timeout;

  const done = () =>
    new Promise<T>((promiseResolve, promiseReject) => {
      cacheTimeout = setTimeout(() => {
        promiseReject(new Error(expireErrorMessage));
      }, timeout);
      cacheResolve = promiseResolve;
      cacheReject = promiseReject;
    });
  const resolve = (value?: T) => {
    if (cacheTimeout && cacheResolve) {
      clearTimeout(cacheTimeout);
      cacheResolve(value as T);
    }
  };
  const reject = (value?: ErrorResponse) => {
    if (cacheTimeout && cacheReject) {
      clearTimeout(cacheTimeout);
      cacheReject(value);
    }
  };

  return {
    resolve,
    reject,
    done,
  };
}

export function createExpiringPromise<T>(
  promise: Promise<T>,
  expiry: number,
  expireErrorMessage?: string,
) {
  return new Promise(async (resolve, reject) => {
<<<<<<< HEAD
    const timeout = setTimeout(() => reject(new Error(expireErrorMessage)), expiry);
    const res = await promise;
=======
    const timeout = setTimeout(() => reject(), expiry);
    try {
      const res = await promise;
      resolve(res);
    } catch (error) {
      reject(error);
    }
>>>>>>> e16a7855
    clearTimeout(timeout);
  });
}

// -- expirer --------------------------------------------- //

export function formatExpirerTarget(type: "topic" | "id", value: string | number): string {
  if (typeof value === "string" && value.startsWith(`${type}:`)) return value;
  if (type.toLowerCase() === "topic") {
    if (typeof value !== "string")
      throw new Error(`Value must be "string" for expirer target type: topic`);
    return `topic:${value}`;
  } else if (type.toLowerCase() === "id") {
    if (typeof value !== "number")
      throw new Error(`Value must be "number" for expirer target type: id`);
    return `id:${value}`;
  }
  throw new Error(`Unknown expirer target type: ${type}`);
}

export function formatTopicTarget(topic: string): string {
  return formatExpirerTarget("topic", topic);
}

export function formatIdTarget(id: number): string {
  return formatExpirerTarget("id", id);
}

export function parseExpirerTarget(target: string) {
  const [type, value] = target.split(":");
  const parsed: { id?: number; topic?: string } = { id: undefined, topic: undefined };
  if (type === "topic" && typeof value === "string") {
    parsed.topic = value;
  } else if (type === "id" && Number.isInteger(Number(value))) {
    parsed.id = Number(value);
  } else {
    throw new Error(`Invalid target, expected id:number or topic:string, got ${type}:${value}`);
  }

  return parsed;
}

export function calcExpiry(ttl: number, now?: number): number {
  return fromMiliseconds((now || Date.now()) + toMiliseconds(ttl));
}

export function isExpired(expiry: number) {
  return Date.now() >= toMiliseconds(expiry);
}

// -- events ---------------------------------------------- //

export function engineEvent(event: EngineTypes.Event, id?: number | string | undefined) {
  return `${event}${id ? `:${id}` : ""}`;
}<|MERGE_RESOLUTION|>--- conflicted
+++ resolved
@@ -255,18 +255,13 @@
   expireErrorMessage?: string,
 ) {
   return new Promise(async (resolve, reject) => {
-<<<<<<< HEAD
     const timeout = setTimeout(() => reject(new Error(expireErrorMessage)), expiry);
-    const res = await promise;
-=======
-    const timeout = setTimeout(() => reject(), expiry);
     try {
-      const res = await promise;
-      resolve(res);
+      const result = await promise;
+      resolve(result);
     } catch (error) {
       reject(error);
     }
->>>>>>> e16a7855
     clearTimeout(timeout);
   });
 }
