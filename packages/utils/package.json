{
  "name": "@walletconnect/utils",
  "version": "1.0.0-beta.46",
  "description": "Utility Library for WalletConnect",
  "scripts": {
    "clean": "rm -rf lib",
    "build": "webpack",
    "test": "mocha --require ./babel-polyfill.js test/**/*.spec.ts"
  },
  "keywords": [
    "walletconnect",
    "ethereum",
    "web3",
    "crypto",
    "dapp",
    "wallet"
  ],
  "author": "WalletConnect <walletconnect.org>",
  "homepage": "https://github.com/WalletConnect/walletconnect-monorepo/tree/v1.0.0-beta",
  "license": "LGPL-3.0",
  "main": "lib/index.js",
  "directories": {
    "lib": "lib",
    "test": "test"
  },
  "files": [
    "lib",
    "src"
  ],
  "repository": {
    "type": "git",
    "url": "git+https://github.com/walletconnect/walletconnect-monorepo.git"
  },
  "bugs": {
    "url": "https://github.com/walletconnect/walletconnect-monorepo/issues"
  },
  "devDependencies": {
    "@babel/cli": "7.8.3",
    "@babel/core": "7.8.3",
    "@babel/node": "7.8.3",
    "@babel/polyfill": "7.8.3",
    "@babel/preset-env": "7.8.3",
    "@babel/preset-typescript": "7.8.3",
    "@babel/register": "7.8.3",
    "@types/chai": "4.2.7",
    "@types/lodash.isnumber": "3.0.6",
    "@types/mocha": "5.2.7",
    "@types/node": "12.12.14",
    "chai": "4.2.0",
    "isomorphic-fetch": "2.2.1",
    "mocha": "5.2.0",
    "ts-loader": "5.4.5",
    "typescript": "3.7.5",
    "webpack": "4.41.5",
    "webpack-cli": "3.3.10"
  },
  "dependencies": {
<<<<<<< HEAD
    "@ethersproject/address": "^5.0.0-beta.125",
    "@ethersproject/bytes": "^5.0.0-beta.126",
    "@ethersproject/strings": "^5.0.0-beta.125",
    "@walletconnect/types": "^1.0.0-beta.45",
    "bignumber.js": "^8.1.1",
    "detect-browser": "^4.8.0"
=======
    "@ethersproject/address": "5.0.0-beta.134",
    "@ethersproject/bytes": "5.0.0-beta.136",
    "@ethersproject/strings": "5.0.0-beta.136",
    "@walletconnect/types": "^1.0.0-beta.46",
    "bignumber.js": "9.0.0"
>>>>>>> 8f47983a
  },
  "gitHead": "165f7993c2acc907c653c02847fb02721052c6e7"
}<|MERGE_RESOLUTION|>--- conflicted
+++ resolved
@@ -55,20 +55,12 @@
     "webpack-cli": "3.3.10"
   },
   "dependencies": {
-<<<<<<< HEAD
-    "@ethersproject/address": "^5.0.0-beta.125",
-    "@ethersproject/bytes": "^5.0.0-beta.126",
-    "@ethersproject/strings": "^5.0.0-beta.125",
-    "@walletconnect/types": "^1.0.0-beta.45",
-    "bignumber.js": "^8.1.1",
-    "detect-browser": "^4.8.0"
-=======
     "@ethersproject/address": "5.0.0-beta.134",
     "@ethersproject/bytes": "5.0.0-beta.136",
     "@ethersproject/strings": "5.0.0-beta.136",
     "@walletconnect/types": "^1.0.0-beta.46",
-    "bignumber.js": "9.0.0"
->>>>>>> 8f47983a
+    "bignumber.js": "9.0.0",
+    "detect-browser": "4.8.0"
   },
   "gitHead": "165f7993c2acc907c653c02847fb02721052c6e7"
 }