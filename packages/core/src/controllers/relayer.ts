--- conflicted
+++ resolved
@@ -76,19 +76,10 @@
 
   public async init() {
     this.logger.trace(`Initialized`);
-<<<<<<< HEAD
-    // TODO(ilja) replace this with url from options once we agree on opts strategy for this
-    const { nonce } = await (await fetch("https://beta.relay.walletconnect.com/auth-nonce")).json();
-    const publicKey = await this.core.crypto.generateKeyPair();
-    // TODO(ilja) solve this, publicKey is a string, but generateKeyPair expects Uint8Array type
-    const keyPair = generateKeyPair(publicKey as any);
-    const auth = await signJWT(nonce, keyPair);
-=======
     const clientId = await this.core.crypto.getClientId();
     const endpoint = getHttpUrl(this.providerOpts.relayUrl ?? RELAYER_DEFAULT_RELAY_URL);
     const { nonce } = await (await crossFetch(`${endpoint}/auth-nonce?did=${clientId}`)).json();
     const auth = await this.core.crypto.signJWT(nonce);
->>>>>>> cba90191
     this.provider = this.createProvider(this.providerOpts, auth);
     await Promise.all([this.messages.init(), this.provider.connect(), this.subscriber.init()]);
     this.registerEventListeners();
