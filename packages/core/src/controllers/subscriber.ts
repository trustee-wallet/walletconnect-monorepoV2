import { Logger } from "pino";
import { EventEmitter } from "events";
import { HEARTBEAT_EVENTS } from "@walletconnect/heartbeat";
import { ErrorResponse, RequestArguments } from "@walletconnect/jsonrpc-types";
import { generateChildLogger, getLoggerContext } from "@walletconnect/logger";
import { RelayJsonRpc } from "@walletconnect/relay-api";
import {
  IRelayer,
  ISubscriber,
  RelayerTypes,
  SubscriberEvents,
  SubscriberTypes,
} from "@walletconnect/types";
import { ERROR, getRelayProtocolApi, getRelayProtocolName } from "@walletconnect/utils";

import {
  CORE_STORAGE_PREFIX,
  RELAYER_PROVIDER_EVENTS,
  SUBSCRIBER_CONTEXT,
  SUBSCRIBER_EVENTS,
  SUBSCRIBER_STORAGE_VERSION,
} from "../constants";
import { SubscriberTopicMap } from "./topicmap";

export class Subscriber extends ISubscriber {
  public subscriptions = new Map<string, SubscriberTypes.Active>();
  public topicMap = new SubscriberTopicMap();
  public events = new EventEmitter();
  public name = SUBSCRIBER_CONTEXT;
  public version = SUBSCRIBER_STORAGE_VERSION;
  public pending = new Map<string, SubscriberTypes.Params>();

  private cached: SubscriberTypes.Active[] = [];
  private initialized = false;

  private storagePrefix = CORE_STORAGE_PREFIX;

  constructor(public relayer: IRelayer, public logger: Logger) {
    super(relayer, logger);
    this.relayer = relayer;
    this.logger = generateChildLogger(logger, this.name);
  }

  public init: ISubscriber["init"] = async () => {
    if (!this.initialized) {
      this.logger.trace(`Initialized`);
      await this.restore();
      await this.reset();
      this.registerEventListeners();
      this.onEnable();
    }
  };

  get context() {
    return getLoggerContext(this.logger);
  }

<<<<<<< HEAD
  get storageKey() {
    return this.relayer.core.storagePrefix + this.version + "//" + this.name;
=======
  get storageKey(): string {
    return this.storagePrefix + this.version + "//" + this.name;
>>>>>>> 9754aef7
  }

  get length() {
    return this.subscriptions.size;
  }

  get ids() {
    return Array.from(this.subscriptions.keys());
  }

  get values() {
    return Array.from(this.subscriptions.values());
  }

  get topics() {
    return this.topicMap.topics;
  }

  public subscribe: ISubscriber["subscribe"] = async (topic, opts) => {
    this.isInitialized();
    this.logger.debug(`Subscribing Topic`);
    this.logger.trace({ type: "method", method: "subscribe", params: { topic, opts } });
    try {
      const relay = getRelayProtocolName(opts);
      const params = { topic, relay };
      this.pending.set(topic, params);
      const id = await this.rpcSubscribe(topic, relay);
      this.onSubscribe(id, params);
      this.logger.debug(`Successfully Subscribed Topic`);
      this.logger.trace({ type: "method", method: "subscribe", params: { topic, opts } });
      return id;
    } catch (e) {
      this.logger.debug(`Failed to Subscribe Topic`);
      this.logger.error(e as any);
      throw e;
    }
  };

  public unsubscribe: ISubscriber["unsubscribe"] = async (topic, opts) => {
    this.isInitialized();
    if (typeof opts?.id !== "undefined") {
      await this.unsubscribeById(topic, opts.id, opts);
    } else {
      await this.unsubscribeByTopic(topic, opts);
    }
  };

  public on: ISubscriber["on"] = (event, listener) => {
    this.events.on(event, listener);
  };

  public once: ISubscriber["once"] = (event, listener) => {
    this.events.once(event, listener);
  };

  public off: ISubscriber["off"] = (event, listener) => {
    this.events.off(event, listener);
  };

  public removeListener: ISubscriber["removeListener"] = (event, listener) => {
    this.events.removeListener(event, listener);
  };

  // ---------- Private ----------------------------------------------- //

  private hasSubscription(id: string, topic: string) {
    let result = false;
    try {
      const subscription = this.getSubscription(id);
      result = subscription.topic === topic;
    } catch (e) {
      // ignore error
    }
    return result;
  }

  private onEnable() {
    this.cached = [];
    this.initialized = true;
  }

  private onDisable() {
    this.cached = this.values;
    this.subscriptions.clear();
    this.topicMap.clear();
    this.initialized = false;
  }

  private async unsubscribeByTopic(topic: string, opts?: RelayerTypes.UnsubscribeOptions) {
    const ids = this.topicMap.get(topic);
    await Promise.all(ids.map(async id => await this.unsubscribeById(topic, id, opts)));
  }

  private async unsubscribeById(topic: string, id: string, opts?: RelayerTypes.UnsubscribeOptions) {
    this.logger.debug(`Unsubscribing Topic`);
    this.logger.trace({ type: "method", method: "unsubscribe", params: { topic, id, opts } });
    try {
      const relay = getRelayProtocolName(opts);
      await this.rpcUnsubscribe(topic, id, relay);
      const reason = ERROR.DELETED.format({ context: this.name });
      await this.onUnsubscribe(topic, id, reason);
      this.logger.debug(`Successfully Unsubscribed Topic`);
      this.logger.trace({ type: "method", method: "unsubscribe", params: { topic, id, opts } });
    } catch (e) {
      this.logger.debug(`Failed to Unsubscribe Topic`);
      this.logger.error(e as any);
      throw e;
    }
  }

  private async rpcSubscribe(topic: string, relay: RelayerTypes.ProtocolOptions) {
    const api = getRelayProtocolApi(relay.protocol);
    const request: RequestArguments<RelayJsonRpc.SubscribeParams> = {
      method: api.subscribe,
      params: {
        topic,
      },
    };
    this.logger.debug(`Outgoing Relay Payload`);
    this.logger.trace({ type: "payload", direction: "outgoing", request });
    return await this.relayer.provider.request(request);
  }

  private rpcUnsubscribe(topic: string, id: string, relay: RelayerTypes.ProtocolOptions) {
    const api = getRelayProtocolApi(relay.protocol);
    const request: RequestArguments<RelayJsonRpc.UnsubscribeParams> = {
      method: api.unsubscribe,
      params: {
        topic,
        id,
      },
    };
    this.logger.debug(`Outgoing Relay Payload`);
    this.logger.trace({ type: "payload", direction: "outgoing", request });
    return this.relayer.provider.request(request);
  }

  private onSubscribe(id: string, params: SubscriberTypes.Params) {
    this.setSubscription(id, { ...params, id });
    this.pending.delete(params.topic);
  }

  private onResubscribe(id: string, params: SubscriberTypes.Params) {
    this.addSubscription(id, { ...params, id });
    this.pending.delete(params.topic);
  }

  private async onUnsubscribe(topic: string, id: string, reason: ErrorResponse) {
    this.events.removeAllListeners(id);
    if (this.hasSubscription(id, topic)) {
      this.deleteSubscription(id, reason);
    }
    await this.relayer.messages.del(topic);
  }

  private async setRelayerSubscriptions(subscriptions: SubscriberTypes.Active[]) {
    await this.relayer.core.storage.setItem<SubscriberTypes.Active[]>(
      this.storageKey,
      subscriptions,
    );
  }

  private async getRelayerSubscriptions() {
    const subscriptions = await this.relayer.core.storage.getItem<SubscriberTypes.Active[]>(
      this.storageKey,
    );
    return subscriptions;
  }

  private setSubscription(id: string, subscription: SubscriberTypes.Active) {
    if (this.subscriptions.has(id)) return;
    this.logger.debug(`Setting subscription`);
    this.logger.trace({ type: "method", method: "setSubscription", id, subscription });
    this.addSubscription(id, subscription);
  }

  private addSubscription(id: string, subscription: SubscriberTypes.Active) {
    this.subscriptions.set(id, { ...subscription });
    this.topicMap.set(subscription.topic, id);
    this.events.emit(SUBSCRIBER_EVENTS.created, subscription);
  }

  private getSubscription(id: string) {
    this.logger.debug(`Getting subscription`);
    this.logger.trace({ type: "method", method: "getSubscription", id });
    const subscription = this.subscriptions.get(id);
    if (!subscription) {
      const error = ERROR.NO_MATCHING_ID.format({
        context: this.name,
        id,
      });
      throw new Error(error.message);
    }
    return subscription;
  }

  private deleteSubscription(id: string, reason: ErrorResponse) {
    this.logger.debug(`Deleting subscription`);
    this.logger.trace({ type: "method", method: "deleteSubscription", id, reason });
    const subscription = this.getSubscription(id);
    this.subscriptions.delete(id);
    this.topicMap.delete(subscription.topic, id);
    this.events.emit(SUBSCRIBER_EVENTS.deleted, {
      ...subscription,
      reason,
    } as SubscriberEvents.Deleted);
  }

  private async persist() {
    await this.setRelayerSubscriptions(this.values);
    this.events.emit(SUBSCRIBER_EVENTS.sync);
  }

  private async reset() {
    if (!this.cached.length) return;
    await Promise.all(this.cached.map(async subscription => await this.resubscribe(subscription)));
  }

  private async restore() {
    try {
      const persisted = await this.getRelayerSubscriptions();
      if (typeof persisted === "undefined") return;
      if (!persisted.length) return;
      if (this.subscriptions.size) {
        const error = ERROR.RESTORE_WILL_OVERRIDE.format({
          context: this.name,
        });
        this.logger.error(error.message);
        throw new Error(error.message);
      }
      this.cached = persisted;
      this.logger.debug(`Successfully Restored subscriptions for ${this.name}`);
      this.logger.trace({ type: "method", method: "restore", subscriptions: this.values });
    } catch (e) {
      this.logger.debug(`Failed to Restore subscriptions for ${this.name}`);
      this.logger.error(e as any);
    }
  }

  private async resubscribe(subscription: SubscriberTypes.Active) {
    const { topic, relay } = subscription;
    const params = { topic, relay };
    this.pending.set(params.topic, params);
    const id = await this.rpcSubscribe(params.topic, params.relay);
    this.onResubscribe(id, params);
    if (this.ids.includes(subscription.id)) {
      const reason = ERROR.RESUBSCRIBED.format({ topic: subscription.topic });
      this.deleteSubscription(subscription.id, reason);
    }
  }

  private async onConnect() {
    await this.reset();
    this.onEnable();
  }

  private onDisconnect() {
    this.onDisable();
  }

  private checkPending() {
    this.pending.forEach(async params => {
      const id = await this.rpcSubscribe(params.topic, params.relay);
      this.onSubscribe(id, params);
    });
  }

  private registerEventListeners() {
    this.relayer.core.heartbeat.on(HEARTBEAT_EVENTS.pulse, () => {
      this.checkPending();
    });
    this.relayer.provider.on(RELAYER_PROVIDER_EVENTS.connect, async () => {
      await this.onConnect();
    });
    this.relayer.provider.on(RELAYER_PROVIDER_EVENTS.disconnect, () => {
      this.onDisconnect();
    });
    this.events.on(SUBSCRIBER_EVENTS.created, async (createdEvent: SubscriberEvents.Created) => {
      const eventName = SUBSCRIBER_EVENTS.created;
      this.logger.info(`Emitting ${eventName}`);
      this.logger.debug({ type: "event", event: eventName, data: createdEvent });
      await this.persist();
    });
    this.events.on(SUBSCRIBER_EVENTS.deleted, async (deletedEvent: SubscriberEvents.Deleted) => {
      const eventName = SUBSCRIBER_EVENTS.deleted;
      this.logger.info(`Emitting ${eventName}`);
      this.logger.debug({ type: "event", event: eventName, data: deletedEvent });
      await this.persist();
    });
  }

  private isInitialized() {
    if (!this.initialized) {
      throw new Error(ERROR.NOT_INITIALIZED.stringify(this.name));
    }
  }
}<|MERGE_RESOLUTION|>--- conflicted
+++ resolved
@@ -55,13 +55,8 @@
     return getLoggerContext(this.logger);
   }
 
-<<<<<<< HEAD
-  get storageKey() {
-    return this.relayer.core.storagePrefix + this.version + "//" + this.name;
-=======
   get storageKey(): string {
     return this.storagePrefix + this.version + "//" + this.name;
->>>>>>> 9754aef7
   }
 
   get length() {
