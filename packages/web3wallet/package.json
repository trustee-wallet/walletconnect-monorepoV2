--- conflicted
+++ resolved
@@ -29,23 +29,13 @@
   },
   "dependencies": {
     "@walletconnect/auth-client": "2.0.7",
-<<<<<<< HEAD
     "@walletconnect/core": "2.7.3",
     "@walletconnect/jsonrpc-utils": "1.0.7-canary-1",
-    "@walletconnect/logger": "2.0.1",
-    "@walletconnect/sign-client": "2.7.3",
-    "@walletconnect/types": "2.7.3",
-    "@walletconnect/utils": "2.7.3",
-    "@walletconnect/jsonrpc-provider": "1.0.12-canary-1"
-=======
-    "@walletconnect/core": "2.7.4",
-    "@walletconnect/jsonrpc-utils": "1.0.7",
     "@walletconnect/logger": "2.0.1",
     "@walletconnect/sign-client": "2.7.4",
     "@walletconnect/types": "2.7.4",
     "@walletconnect/utils": "2.7.4",
-    "@walletconnect/jsonrpc-provider": "1.0.12"
->>>>>>> f80a6064
+    "@walletconnect/jsonrpc-provider": "1.0.12-canary-1"
   },
   "devDependencies": {
     "@ethersproject/wallet": "^5.7.0",
